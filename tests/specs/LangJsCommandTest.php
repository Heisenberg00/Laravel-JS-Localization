--- conflicted
+++ resolved
@@ -127,7 +127,6 @@
 
         $contents = file_get_contents($this->outputFilePath);
         $this->assertContains('gm8ft2hrrlq1u6m54we9udi', $contents);
-<<<<<<< HEAD
         
         $this->assertNotContains('vendor.nonameinc.en.messages', $contents);
         $this->assertNotContains('vendor.nonameinc.es.messages', $contents);
@@ -136,10 +135,10 @@
         $this->assertContains('en.nonameinc::messages', $contents);
         $this->assertContains('es.nonameinc::messages', $contents);
         $this->assertContains('ht.nonameinc::messages', $contents);
-=======
-
-        $this->cleanupOutputDirectory();
->>>>>>> 74e86592
+
+
+        $this->cleanupOutputDirectory();
+
     }
 
     /**
